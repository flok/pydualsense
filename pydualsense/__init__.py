--- conflicted
+++ resolved
@@ -6,8 +6,4 @@
 from .event_system import Event # noqa : F401
 from .pydualsense import pydualsense, DSLight, DSState, DSTouchpad, DSTrigger, DSAudio # noqa : F401
 
-<<<<<<< HEAD
 __version__ = "0.7.5"
-=======
-__version__ = "0.7.3"
->>>>>>> 42df47ae
